--- conflicted
+++ resolved
@@ -14,13 +14,10 @@
 StaticArrays = "90137ffa-7385-5640-81b9-e52037218182"
 
 [compat]
-<<<<<<< HEAD
+Logging = "1.11.0"
 CSV = "0.10.15"
 DataFrames = "1.8.1"
 Gnuplot = "1.7.0"
-=======
-Logging = "1.11.0"
->>>>>>> 8f8ca8a9
 julia = "1.6.7"
 
 [extras]
